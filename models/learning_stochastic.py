# todo
#     1. use samples to compute the objective function 
#         elbo_fullcov(q_mu, q_sqrt_latent, inducing_variables, D_idxs, max_idxs, kernel, inputs)
#        then it can works for different number of choices
#     2. val_to_idxs, populate_dicts: need to adaptive to different number of choices
#         by converting some to list
#     2. check function q_f to see if the implementation is correct
#         checked: correct
"""
    forester_get_Y:
        as X is a list, change the function!
    sample maximizers:
        change observations from inducing input, inducing variables
        to distribution of inducing variables

Given ordinal (preference) data consisting of sets of input points and a most preferred input point for every such set,
the train_model function learns variational parameters that approximate the distribution of a latent function f over
all input points present in the data, which can be used to construct GP models to approximate f over the entire input
space.
Formulation by Nguyen Quoc Phong.
"""

import time 

import numpy as np
import tensorflow as tf
import tensorflow_probability as tfp

import gpflow
from gpflow.utilities import set_trainable


def elbo_fullcov(q_mu, 
                q_sqrt_latent, 
                inducing_inputs, 
                D_idxs, 
                max_idxs, 
                kernel, 
                inputs, 
                indifference_threshold, 
                n_inducing_sample=50, 
                n_f_given_inducing_sample=30):
    """
    Calculates the ELBO for the PBO formulation, using a full covariance matrix.
    :param q_mu: tensor with shape (num_inducing, 1)
    :param q_sqrt_latent: tensor with shape (1, num_inducing, num_inducing). Will be forced into lower triangular
        matrix such that q_sqrt @ q_sqrt^T represents the covariance matrix of inducing variables
    :param inducing_inputs: tensor with shape (num_inducing, input_dims)
    :param D_idxs: tensor with shape (num_data, num_choices, 1)
        Input data points, that are indices into q_mu and q_var for tf.gather_nd
    :param max_idxs: tensor with shape (num_data, 1)
        Selection of most preferred input point for each collection of data points, that are indices into
        q_mu and q_var
    :param kernel: gpflow kernel to calculate covariance matrix for KL divergence
    :param inputs: tensor of shape (num_inputs, input_dims) with indices corresponding to that of D_idxs and max_idxs
    :return: tensor of shape ()
    """
    Kmm = kernel.K(inducing_inputs)
    
    logdet_Kmm = tf.linalg.logdet(Kmm)
    invKmm = cholesky_matrix_inverse(Kmm)

    num_data = D_idxs.size()

    # 1. Sample from q(u)
    standard_mvn = tfp.distributions.MultivariateNormalDiag(
            loc=tf.zeros(tf.shape(q_mu)[0], dtype=tf.float64), 
            scale_diag=tf.ones(tf.shape(q_mu)[0], dtype=tf.float64))

    standard_mvn_samples = standard_mvn.sample(n_inducing_sample)
    # (n_inducing_sample, num_inducing)

    q_sqrt = tf.linalg.band_part(q_sqrt_latent, -1, 0)  # Force into lower triangular
    q_full = q_sqrt @ tf.linalg.matrix_transpose(q_sqrt)  # (1, num_data, num_data)
    inv_q_full = cholesky_matrix_inverse(tf.squeeze(q_full, axis=0))

    posterior_inducing_samples = q_sqrt @ tf.expand_dims(standard_mvn_samples, axis=-1) + q_mu
    # (n_inducing_sample, num_inducing, 1)
    
    # 2. p(f|u) where u are samples from q(u)
    f_mean_given_inducing_sample, f_cov_given_inducing_sample = p_f_given_u(
            posterior_inducing_samples, 
            inducing_inputs, kernel, inputs, invKmm)
    # f_mean: (n_inducing_sample, num_inputs)
    # f_cov: (num_inputs, num_inputs)

    # 3. KL[q(u) || p(u)] = E_{q(u)} [log q(u)] - [log p(u)]
    zero_mean_inducing_samples = posterior_inducing_samples - q_mu
    # (n_inducing_sample, num_inducing, 1)

    klterm = -0.5 * tf.reduce_mean(
        tf.linalg.logdet(q_full) 
        + tf.transpose(zero_mean_inducing_samples, perm=[0,2,1]) @ inv_q_full @ zero_mean_inducing_samples
        - logdet_Kmm
        - tf.transpose(posterior_inducing_samples, perm= [0,2,1]) @ invKmm @ posterior_inducing_samples
    )

    def body(i, likelihood): 
        idxs = tf.squeeze(D_idxs.read(i))
        max_idx = max_idxs[i]
        num_choice = tf.shape(idxs)[0]

        fi_cov = tf.gather(
            tf.gather(f_cov_given_inducing_sample, indices=idxs, axis=0),
            indices=idxs, axis=1)
        # (num_choice, num_choice)

        fi_mean = tf.gather(f_mean_given_inducing_sample, indices=idxs, axis=1)
        # (n_inducing_sample, num_choice)
        
        standard_mvn_i = tfp.distributions.MultivariateNormalDiag(
                loc=tf.zeros_like(idxs, dtype=tf.float64), 
                scale_diag=tf.ones_like(idxs, dtype=tf.float64))

        standard_mvn_i_samples = standard_mvn_i.sample(n_f_given_inducing_sample)
        # (n_f_given_inducing_sample, num_choice)

        eigvalues, eigvects = tf.linalg.eigh(fi_cov)
        eigvalues = tf.clip_by_value(eigvalues, clip_value_min=0., clip_value_max=np.infty)
        transform_mat = eigvects @ tf.linalg.diag(tf.sqrt(eigvalues))

        zero_mean_f_samples = tf.squeeze(transform_mat @ tf.expand_dims(standard_mvn_i_samples, axis=-1), axis=-1)
        # (n_f_given_inducing_sample, num_choice)
        
        f_samples = tf.expand_dims(zero_mean_f_samples, axis=1) + fi_mean
        # (n_f_given_inducing_sample, n_inducing_sample, num_choice)

        # implementing a threshold for the choice of indifference
        mask_mat = tf.eye(num_choice, dtype=tf.float64)
        diff_mat = (1.0 - mask_mat) * indifference_threshold

        def true_fn(max_idx, f_samples, diff_mat):
            f_samples = f_samples + tf.gather(diff_mat, indices=max_idx, axis=0)

            return tf.reduce_mean(
                    tf.gather(f_samples, indices=max_idx, axis=-1) 
                    - tf.reduce_logsumexp(f_samples, axis=-1))

        def false_fn(f_samples, mask_mat, diff_mat):
            max_idx_f_samples = tf.squeeze(mask_mat @ tf.expand_dims(f_samples, axis=-1), axis=-1)
            # (n_f_given_inducing_sample, n_inducing_sample, num_choice)

            all_f_samples = tf.expand_dims(f_samples, axis=-1) + tf.gather(diff_mat, indices=max_idx, axis=0)
            # (n_f_given_inducing_sample, n_inducing_sample, num_choice, num_choice)

            all_choice_logprob = max_idx_f_samples - tf.reduce_logsumexp(all_f_samples, axis=-2)
            # (n_f_given_inducing_sample, n_inducing_sample, num_choice)

            indifference_prob = 1.0 - tf.exp( tf.reduce_logsumexp(all_choice_logprob, axis=-1) )
            indifference_prob = tf.clip_by_value(indifference_prob, clip_value_min=1e-50, clip_value_max=1.0 - 1e-50)
            indifference_logprob = tf.math.log(indifference_prob)
            # (n_f_given_inducing_sample, n_inducing_sample)
            
            return tf.reduce_mean( indifference_logprob )

        likelihood_i = tf.cond(max_idx >= 0, 
            lambda: true_fn(max_idx, f_samples, diff_mat), 
            lambda: false_fn(f_samples, mask_mat, diff_mat))

        likelihood = likelihood + likelihood_i

        return i+1, likelihood

    cond = lambda i, _: i < num_data

    _, likelihood = tf.while_loop(
            cond, 
            body, 
            (0, tf.constant(0.0, dtype=tf.float64)),
            parallel_iterations=10)

    elbo = likelihood - klterm

    return elbo


def cholesky_matrix_inverse(A):
    """
    :param A: Symmetric positive-definite matrix, tensor of shape (n, n)
    :return: Inverse of A, tensor of shape (n, n)
    """
    L = tf.linalg.cholesky(A)
    L_inv = tf.linalg.triangular_solve(L, tf.eye(A.shape[0], dtype=tf.float64))
    return tf.linalg.matrix_transpose(L_inv) @ L_inv


def p_f_given_u(inducing_vars, inducing_inputs, kernel, inputs, invKmm_prior):
    """
    Calculates the mean and covariance of the joint distriubtion p(f|u)
    :param inducing_vars: tensor with shape (nsample,num_inducing,1)
    :param inducing_inputs: tensor with shape (num_inducing, input_dims)
    :param kernel: gpflow kernel to calculate covariance matrix for KL divergence
    :param inputs: tensor of shape (num_inputs, input_dims) with indices corresponding to that of D_idxs and max_idxs
    :return: (tensor of shape (nsample,num_inputs), tensor of shape (num_inputs, num_inputs))
    """
    Knm = kernel.K(inputs, inducing_inputs)  # (n, m)
    A = Knm @ invKmm_prior  # (n, m)

    f_mean = tf.squeeze(A @ inducing_vars, axis=-1)
    # (nsample, num_inducing)

    Knn = kernel.K(inputs)
    f_cov = Knn - A @ tf.transpose(Knm)
    # (num_inputs, num_inputs)

    return f_mean, f_cov


def q_f(q_mu, q_sqrt_latent, inducing_variables, kernel, inputs):
    """
    Calculates the mean and covariance of the joint distribution q(f)
    :param q_mu: tensor with shape (num_inducing, 1)
    :param q_sqrt_latent: tensor with shape (1, num_inducing, num_inducing). Will be forced into lower triangular
        matrix such that q_sqrt @ q_sqrt^T represents the covariance matrix of inducing variables
    :param inducing_variables: tensor with shape (num_inducing, input_dims)
    :param kernel: gpflow kernel to calculate covariance matrix for KL divergence
    :param inputs: tensor of shape (num_inputs, input_dims) with indices corresponding to that of D_idxs and max_idxs
    :return: (tensor of shape (num_inputs), tensor of shape (num_inputs, num_inputs))
    """

    q_sqrt = tf.linalg.band_part(q_sqrt_latent, -1, 0)  # Force into lower triangular
    q_full = q_sqrt @ tf.linalg.matrix_transpose(q_sqrt)  # (1, num_data, num_data)

    Kmm = kernel.K(inducing_variables)  # (m, m)
    Kmm_inv = cholesky_matrix_inverse(Kmm)

    Knm = kernel.K(inputs, inducing_variables)  # (n, m)
    A = Knm @ Kmm_inv  # (n, m)

    f_mean = tf.squeeze(A @ q_mu, axis=-1)

    Knn = kernel.K(inputs)
    S = tf.squeeze(q_full, axis=0)
    f_cov = Knn + (A @ (S - Kmm) @ tf.linalg.matrix_transpose(A))

    return f_mean, f_cov


def populate_dicts(D_vals):
    """
    Populates dictionaries to assign an index to each value seen in the training data.
    :param D_vals: [k] list of 2-d ndarray [:,d] (to allow different num_choice for different observations)
    """
    idx_to_val_dict = {}
    val_to_idx_dict = {}

    D_vals_list = np.concatenate(D_vals, axis=0)
    D_vals_list_tuples = [tuple(i) for i in D_vals_list]
    D_vals_set = set(D_vals_list_tuples)

    for val in D_vals_set:
        val_to_idx_dict[val] = len(val_to_idx_dict)
        idx_to_val_dict[len(val_to_idx_dict)-1] = val

    return idx_to_val_dict, val_to_idx_dict


def val_to_idx(D_vals, max_vals, val_to_idx_dict):
    """
    Converts training data from real values to index format using dictionaries.
    Returns D_idxs (tensor with shape (k, num_choices, 1)) 
        and max_idxs (tensor with shape (k, 1)):
            max_idxs[i,0] is argmax of D_idxs[i,:,0]
    :param D_vals: [k] list of ndarray [:,d]
    :param max_vals: [k] list of ndarray [1,d]
    """

    k = len(D_vals)

    max_idxs = np.zeros(k, dtype=np.int32)

    for i in range(k):
        if max_vals[i] is not None:
            diff = np.sum(np.square(D_vals[i] - max_vals[i]), axis=1)
            max_idxs[i] = np.where(diff < 1e-30)[0]
        else:
            max_idxs[i] = -1

    max_idxs = tf.constant(max_idxs)

    D_idxs = tf.TensorArray(dtype=tf.int32, size=k, name='D_idxs', infer_shape=False, clear_after_read=False)
    
    for i in range(k):
        np.stack([ [val_to_idx_dict[tuple(datum)]] for datum in D_vals[i] ])

    cond = lambda i, _: i < k
    body = lambda i, D_idxs: \
        (i+1, 
         D_idxs.write(
            i, 
            tf.constant([ val_to_idx_dict[tuple(datum)] for datum in D_vals[i] ], dtype=tf.int32)
            )
        )
    
    _, D_idxs = tf.while_loop(cond, body, (0, D_idxs))

    return D_idxs, max_idxs


<<<<<<< HEAD
def train_model_fullcov(X, y, num_inducing, num_steps=5000, indifference_threshold=0.0):
=======
def train_model_fullcov(X,
                        y,
                        num_inducing,
                        obj_low,
                        obj_high,
                        lengthscale=1.,
                        num_steps=5000,
                        indifference_threshold=None):
>>>>>>> c1b74328
    """
    if indifference_threshold is None:
        indifference_threshold is trained with maximum likelihood estimation
    else:
        indifference_threshold is fixed
    :param X: np array with shape (num_data, num_choices, input_dims). Ordinal data
    :param y: np array with shape (num_data, input_dims). Most preferred input for each set of inputs. Each y value must
    match exactly to one of the choices in its corresponding X entry
    :param num_inducing: number of inducing variables to use
    :param obj_low: int. Floor of possible inducing point value in each dimension
    :param obj_high: int. Floor of possible inducing point value in each dimension
    :param lengthscale: float. Lengthscale to initialize RBF kernel with
    :param num_steps: int that specifies how many optimization steps to take when training model
    :param indifference_threshold:
    """
    input_dims = X.shape[2]
    idx_to_val_dict, val_to_idx_dict = populate_dicts(X)
    D_idxs, max_idxs = val_to_idx(X, y, val_to_idx_dict)

    n = len(val_to_idx_dict.keys())
    inputs = np.array([idx_to_val_dict[i] for i in range(n)])

    # Initialize variational parameters
    u = tf.Variable(np.random.uniform(low=obj_low, high=obj_high, size=(num_inducing, input_dims)),
                    name="u",
                    dtype=tf.float64)
    q_mu = tf.Variable(np.zeros([num_inducing, 1]), name="q_mu", dtype=tf.float64)
    q_sqrt_latent = tf.Variable(np.expand_dims(np.eye(num_inducing), axis=0), name="q_sqrt_latent", dtype=tf.float64)
    kernel = gpflow.kernels.RBF(lengthscale=[lengthscale for i in range(input_dims)])

    is_threshold_trainable = (indifference_threshold is None)

    if is_threshold_trainable:
        indifference_threshold = tf.Variable(0.1, dtype=tf.float64, 
                        constraint=lambda x: tf.clip_by_value(x, 
                                                clip_value_min=0.0, 
                                                clip_value_max=np.infty))

    neg_elbo = lambda: -elbo_fullcov(q_mu=q_mu,
                                     q_sqrt_latent=q_sqrt_latent,
                                     inducing_inputs=u,
                                     D_idxs=D_idxs,
                                     max_idxs=max_idxs,
                                     kernel=kernel,
                                     inputs=inputs,
                                     indifference_threshold=indifference_threshold,
                                     n_inducing_sample=50,
                                     n_f_given_inducing_sample=50)

    optimizer = tf.keras.optimizers.Adam()

    if is_threshold_trainable:
        print("Indifference_threshold is trainable.")
        trainable_vars = [q_mu, q_sqrt_latent, u, indifference_threshold] + list(kernel.trainable_variables)
    else:
        print("Indifference_threshold is fixed at {}".format(indifference_threshold))
        trainable_vars = [q_mu, q_sqrt_latent, u] + list(kernel.trainable_variables)

    start_time = time.time()

    for i in range(num_steps):
        optimizer.minimize(neg_elbo, var_list=trainable_vars)
        
        if i % 500 == 0:
            print('Negative ELBO at step {}: {} in {:.4f}s'.format(i, 
                       neg_elbo().numpy(), 
                       time.time() - start_time))
            
            start_time = time.time()

<<<<<<< HEAD

    return q_mu, tf.linalg.band_part(q_sqrt_latent, -1, 0), u, inputs, kernel, indifference_threshold # q_mu and q_sqrt
=======
    return q_mu, tf.linalg.band_part(q_sqrt_latent, -1, 0), u, inputs, kernel  # q_mu and q_sqrt
>>>>>>> c1b74328


def init_SVGP_fullcov(q_mu, q_sqrt, inducing_variables, kernel, likelihood):
    """
    Returns a gpflow SVGP model using the values obtained from train_model.
    :param q_mu: np array or tensor of shape (num_inputs, 1)
    :param q_sqrt: np array or tensor of shape (num_inputs, num_inputs). Lower triangular matrix
    :param inducing_variables: tensor of shape (num_inducing, input_dims)
    :param inputs: np array or tensor of shape (num_inputs, input_dims)
    :param kernel: gpflow kernel
    :param likelihood: gpflow likelihood
    """

    model = gpflow.models.SVGP(kernel=kernel,
                               likelihood=likelihood,
                               inducing_variable=inducing_variables,
                               whiten=False)

    model.q_mu.assign(q_mu)
    model.q_sqrt.assign(q_sqrt)

    # Set so that the parameters learned do not change if further optimization over
    # other parameters is performed
    set_trainable(model.q_mu, False)
    set_trainable(model.q_sqrt, False)
    set_trainable(model.inducing_variable.Z, False)

    return model<|MERGE_RESOLUTION|>--- conflicted
+++ resolved
@@ -297,9 +297,6 @@
     return D_idxs, max_idxs
 
 
-<<<<<<< HEAD
-def train_model_fullcov(X, y, num_inducing, num_steps=5000, indifference_threshold=0.0):
-=======
 def train_model_fullcov(X,
                         y,
                         num_inducing,
@@ -308,7 +305,6 @@
                         lengthscale=1.,
                         num_steps=5000,
                         indifference_threshold=None):
->>>>>>> c1b74328
     """
     if indifference_threshold is None:
         indifference_threshold is trained with maximum likelihood estimation
@@ -379,12 +375,10 @@
             
             start_time = time.time()
 
-<<<<<<< HEAD
-
-    return q_mu, tf.linalg.band_part(q_sqrt_latent, -1, 0), u, inputs, kernel, indifference_threshold # q_mu and q_sqrt
-=======
-    return q_mu, tf.linalg.band_part(q_sqrt_latent, -1, 0), u, inputs, kernel  # q_mu and q_sqrt
->>>>>>> c1b74328
+    if is_threshold_trainable:
+        return q_mu, tf.linalg.band_part(q_sqrt_latent, -1, 0), u, inputs, kernel, indifference_threshold  # q_mu and q_sqrt
+    else:
+        return q_mu, tf.linalg.band_part(q_sqrt_latent, -1, 0), u, inputs, kernel  # q_mu and q_sqrt
 
 
 def init_SVGP_fullcov(q_mu, q_sqrt, inducing_variables, kernel, likelihood):
